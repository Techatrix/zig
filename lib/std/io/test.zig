--- conflicted
+++ resolved
@@ -101,297 +101,6 @@
     try fs.cwd().deleteFile(tmp_file_name);
 }
 
-<<<<<<< HEAD
-fn testIntSerializerDeserializer(comptime endian: builtin.Endian, comptime packing: io.Packing) !void {
-    @setEvalBranchQuota(1500);
-    //@NOTE: if this test is taking too long, reduce the maximum tested bitsize
-    const max_test_bitsize = 128;
-
-    const total_bytes = comptime blk: {
-        var bytes = 0;
-        comptime var i = 0;
-        while (i <= max_test_bitsize) : (i += 1) bytes += (i / 8) + @boolToInt(i % 8 > 0);
-        break :blk bytes * 2;
-    };
-
-    var data_mem: [total_bytes]u8 = undefined;
-    var out = io.SliceOutStream.init(data_mem[0..]);
-    const OutError = io.SliceOutStream.Error;
-    var out_stream = &out.stream;
-    var serializer = io.Serializer(endian, packing, OutError).init(out_stream);
-
-    var in = io.SliceInStream.init(data_mem[0..]);
-    const InError = io.SliceInStream.Error;
-    var in_stream = &in.stream;
-    var deserializer = io.Deserializer(endian, packing, InError).init(in_stream);
-
-    comptime var i = 0;
-    inline while (i <= max_test_bitsize) : (i += 1) {
-        const U = std.meta.IntType(false, i);
-        const S = std.meta.IntType(true, i);
-        try serializer.serializeInt(@as(U, i));
-        if (i != 0) try serializer.serializeInt(@as(S, -1)) else try serializer.serialize(@as(S, 0));
-    }
-    try serializer.flush();
-
-    i = 0;
-    inline while (i <= max_test_bitsize) : (i += 1) {
-        const U = std.meta.IntType(false, i);
-        const S = std.meta.IntType(true, i);
-        const x = try deserializer.deserializeInt(U);
-        const y = try deserializer.deserializeInt(S);
-        expect(x == @as(U, i));
-        if (i != 0) expect(y == @as(S, -1)) else expect(y == 0);
-    }
-
-    const u8_bit_count = comptime meta.bitCount(u8);
-    //0 + 1 + 2 + ... n = (n * (n + 1)) / 2
-    //and we have each for unsigned and signed, so * 2
-    const total_bits = (max_test_bitsize * (max_test_bitsize + 1));
-    const extra_packed_byte = @boolToInt(total_bits % u8_bit_count > 0);
-    const total_packed_bytes = (total_bits / u8_bit_count) + extra_packed_byte;
-
-    expect(in.pos == if (packing == .Bit) total_packed_bytes else total_bytes);
-
-    //Verify that empty error set works with serializer.
-    //deserializer is covered by SliceInStream
-    const NullError = io.NullOutStream.Error;
-    var null_out = io.NullOutStream.init();
-    var null_out_stream = &null_out.stream;
-    var null_serializer = io.Serializer(endian, packing, NullError).init(null_out_stream);
-    try null_serializer.serialize(data_mem[0..]);
-    try null_serializer.flush();
-}
-
-test "Serializer/Deserializer Int" {
-    try testIntSerializerDeserializer(.Big, .Byte);
-    try testIntSerializerDeserializer(.Little, .Byte);
-    // TODO these tests are disabled due to tripping an LLVM assertion
-    // https://github.com/ziglang/zig/issues/2019
-    //try testIntSerializerDeserializer(builtin.Endian.Big, true);
-    //try testIntSerializerDeserializer(builtin.Endian.Little, true);
-}
-
-fn testIntSerializerDeserializerInfNaN(
-    comptime endian: builtin.Endian,
-    comptime packing: io.Packing,
-) !void {
-    const mem_size = (16 * 2 + 32 * 2 + 64 * 2 + 128 * 2) / comptime meta.bitCount(u8);
-    var data_mem: [mem_size]u8 = undefined;
-
-    var out = io.SliceOutStream.init(data_mem[0..]);
-    const OutError = io.SliceOutStream.Error;
-    var out_stream = &out.stream;
-    var serializer = io.Serializer(endian, packing, OutError).init(out_stream);
-
-    var in = io.SliceInStream.init(data_mem[0..]);
-    const InError = io.SliceInStream.Error;
-    var in_stream = &in.stream;
-    var deserializer = io.Deserializer(endian, packing, InError).init(in_stream);
-
-    //@TODO: isInf/isNan not currently implemented for f128.
-    try serializer.serialize(std.math.nan(f16));
-    try serializer.serialize(std.math.inf(f16));
-    try serializer.serialize(std.math.nan(f32));
-    try serializer.serialize(std.math.inf(f32));
-    try serializer.serialize(std.math.nan(f64));
-    try serializer.serialize(std.math.inf(f64));
-    //try serializer.serialize(std.math.nan(f128));
-    //try serializer.serialize(std.math.inf(f128));
-    const nan_check_f16 = try deserializer.deserialize(f16);
-    const inf_check_f16 = try deserializer.deserialize(f16);
-    const nan_check_f32 = try deserializer.deserialize(f32);
-    deserializer.alignToByte();
-    const inf_check_f32 = try deserializer.deserialize(f32);
-    const nan_check_f64 = try deserializer.deserialize(f64);
-    const inf_check_f64 = try deserializer.deserialize(f64);
-    //const nan_check_f128 = try deserializer.deserialize(f128);
-    //const inf_check_f128 = try deserializer.deserialize(f128);
-    expect(std.math.isNan(nan_check_f16));
-    expect(std.math.isInf(inf_check_f16));
-    expect(std.math.isNan(nan_check_f32));
-    expect(std.math.isInf(inf_check_f32));
-    expect(std.math.isNan(nan_check_f64));
-    expect(std.math.isInf(inf_check_f64));
-    //expect(std.math.isNan(nan_check_f128));
-    //expect(std.math.isInf(inf_check_f128));
-}
-
-test "Serializer/Deserializer Int: Inf/NaN" {
-    try testIntSerializerDeserializerInfNaN(.Big, .Byte);
-    try testIntSerializerDeserializerInfNaN(.Little, .Byte);
-    try testIntSerializerDeserializerInfNaN(.Big, .Bit);
-    try testIntSerializerDeserializerInfNaN(.Little, .Bit);
-}
-
-fn testAlternateSerializer(self: var, serializer: var) !void {
-    try serializer.serialize(self.f_f16);
-}
-
-fn testSerializerDeserializer(comptime endian: builtin.Endian, comptime packing: io.Packing) !void {
-    const ColorType = enum(u4) {
-        RGB8 = 1,
-        RA16 = 2,
-        R32 = 3,
-    };
-
-    const TagAlign = union(enum(u32)) {
-        A: u8,
-        B: u8,
-        C: u8,
-    };
-
-    const Color = union(ColorType) {
-        RGB8: struct {
-            r: u8,
-            g: u8,
-            b: u8,
-            a: u8,
-        },
-        RA16: struct {
-            r: u16,
-            a: u16,
-        },
-        R32: u32,
-    };
-
-    const PackedStruct = packed struct {
-        f_i3: i3,
-        f_u2: u2,
-    };
-
-    //to test custom serialization
-    const Custom = struct {
-        f_f16: f16,
-        f_unused_u32: u32,
-
-        pub fn deserialize(self: *@This(), deserializer: var) !void {
-            try deserializer.deserializeInto(&self.f_f16);
-            self.f_unused_u32 = 47;
-        }
-
-        pub const serialize = testAlternateSerializer;
-    };
-
-    const MyStruct = struct {
-        f_i3: i3,
-        f_u8: u8,
-        f_tag_align: TagAlign,
-        f_u24: u24,
-        f_i19: i19,
-        f_void: void,
-        f_f32: f32,
-        f_f128: f128,
-        f_packed_0: PackedStruct,
-        f_i7arr: [10]i7,
-        f_of64n: ?f64,
-        f_of64v: ?f64,
-        f_color_type: ColorType,
-        f_packed_1: PackedStruct,
-        f_custom: Custom,
-        f_color: Color,
-    };
-
-    const my_inst = MyStruct{
-        .f_i3 = -1,
-        .f_u8 = 8,
-        .f_tag_align = TagAlign{ .B = 148 },
-        .f_u24 = 24,
-        .f_i19 = 19,
-        .f_void = {},
-        .f_f32 = 32.32,
-        .f_f128 = 128.128,
-        .f_packed_0 = PackedStruct{ .f_i3 = -1, .f_u2 = 2 },
-        .f_i7arr = [10]i7{ 0, 1, 2, 3, 4, 5, 6, 7, 8, 9 },
-        .f_of64n = null,
-        .f_of64v = 64.64,
-        .f_color_type = ColorType.R32,
-        .f_packed_1 = PackedStruct{ .f_i3 = 1, .f_u2 = 1 },
-        .f_custom = Custom{ .f_f16 = 38.63, .f_unused_u32 = 47 },
-        .f_color = Color{ .R32 = 123822 },
-    };
-
-    var data_mem: [@sizeOf(MyStruct)]u8 = undefined;
-    var out = io.SliceOutStream.init(data_mem[0..]);
-    const OutError = io.SliceOutStream.Error;
-    var out_stream = &out.stream;
-    var serializer = io.Serializer(endian, packing, OutError).init(out_stream);
-
-    var in = io.SliceInStream.init(data_mem[0..]);
-    const InError = io.SliceInStream.Error;
-    var in_stream = &in.stream;
-    var deserializer = io.Deserializer(endian, packing, InError).init(in_stream);
-
-    try serializer.serialize(my_inst);
-
-    const my_copy = try deserializer.deserialize(MyStruct);
-    expect(meta.eql(my_copy, my_inst));
-}
-
-test "Serializer/Deserializer generic" {
-    try testSerializerDeserializer(builtin.Endian.Big, .Byte);
-    try testSerializerDeserializer(builtin.Endian.Little, .Byte);
-    try testSerializerDeserializer(builtin.Endian.Big, .Bit);
-    try testSerializerDeserializer(builtin.Endian.Little, .Bit);
-}
-
-fn testBadData(comptime endian: builtin.Endian, comptime packing: io.Packing) !void {
-    const E = enum(u14) {
-        One = 1,
-        Two = 2,
-    };
-
-    const A = struct {
-        e: E,
-    };
-
-    const C = union(E) {
-        One: u14,
-        Two: f16,
-    };
-
-    var data_mem: [4]u8 = undefined;
-    var out = io.SliceOutStream.init(data_mem[0..]);
-    const OutError = io.SliceOutStream.Error;
-    var out_stream = &out.stream;
-    var serializer = io.Serializer(endian, packing, OutError).init(out_stream);
-
-    var in = io.SliceInStream.init(data_mem[0..]);
-    const InError = io.SliceInStream.Error;
-    var in_stream = &in.stream;
-    var deserializer = io.Deserializer(endian, packing, InError).init(in_stream);
-
-    try serializer.serialize(@as(u14, 3));
-    expectError(error.InvalidEnumTag, deserializer.deserialize(A));
-    out.pos = 0;
-    try serializer.serialize(@as(u14, 3));
-    try serializer.serialize(@as(u14, 88));
-    expectError(error.InvalidEnumTag, deserializer.deserialize(C));
-}
-
-test "Deserializer bad data" {
-    try testBadData(.Big, .Byte);
-    try testBadData(.Little, .Byte);
-    try testBadData(.Big, .Bit);
-    try testBadData(.Little, .Bit);
-}
-
-test "c out stream" {
-    if (!builtin.link_libc) return error.SkipZigTest;
-
-    const filename = "tmp_io_test_file.txt";
-    const out_file = std.c.fopen(filename, "w") orelse return error.UnableToOpenTestFile;
-    defer {
-        _ = std.c.fclose(out_file);
-        fs.cwd().deleteFileC(filename) catch {};
-    }
-
-    const out_stream = &io.COutStream.init(out_file).stream;
-    try out_stream.print("hi: {}\n", .{@as(i32, 123)});
-}
-
-=======
->>>>>>> 3eff77bf
 test "File seek ops" {
     const tmp_file_name = "temp_test_file.txt";
     var file = try fs.cwd().createFile(tmp_file_name, .{});
