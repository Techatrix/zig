pub const builtin = @import("builtin");

pub const SourceLocation = extern struct {
    ID: c_uint,

    pub const eq = ZigClangSourceLocation_eq;
    extern fn ZigClangSourceLocation_eq(a: SourceLocation, b: SourceLocation) bool;
};

pub const QualType = extern struct {
    ptr: ?*c_void,

    pub const getCanonicalType = ZigClangQualType_getCanonicalType;
    extern fn ZigClangQualType_getCanonicalType(QualType) QualType;

    pub const getTypePtr = ZigClangQualType_getTypePtr;
    extern fn ZigClangQualType_getTypePtr(QualType) *const Type;

    pub const getTypeClass = ZigClangQualType_getTypeClass;
    extern fn ZigClangQualType_getTypeClass(QualType) TypeClass;

    pub const addConst = ZigClangQualType_addConst;
    extern fn ZigClangQualType_addConst(*QualType) void;

    pub const eq = ZigClangQualType_eq;
    extern fn ZigClangQualType_eq(QualType, arg1: QualType) bool;

    pub const isConstQualified = ZigClangQualType_isConstQualified;
    extern fn ZigClangQualType_isConstQualified(QualType) bool;

    pub const isVolatileQualified = ZigClangQualType_isVolatileQualified;
    extern fn ZigClangQualType_isVolatileQualified(QualType) bool;

    pub const isRestrictQualified = ZigClangQualType_isRestrictQualified;
    extern fn ZigClangQualType_isRestrictQualified(QualType) bool;
};

pub const APValueLValueBase = extern struct {
    Ptr: ?*c_void,
    CallIndex: c_uint,
    Version: c_uint,

    pub const dyn_cast_Expr = ZigClangAPValueLValueBase_dyn_cast_Expr;
    extern fn ZigClangAPValueLValueBase_dyn_cast_Expr(APValueLValueBase) ?*const Expr;
};

pub const APValueKind = extern enum {
    None,
    Indeterminate,
    Int,
    Float,
    FixedPoint,
    ComplexInt,
    ComplexFloat,
    LValue,
    Vector,
    Array,
    Struct,
    Union,
    MemberPointer,
    AddrLabelDiff,
};

pub const APValue = extern struct {
    Kind: APValueKind,
    Data: if (builtin.os.tag == .windows and builtin.abi == .msvc) [52]u8 else [68]u8,

    pub const getKind = ZigClangAPValue_getKind;
    extern fn ZigClangAPValue_getKind(*const APValue) APValueKind;

    pub const getInt = ZigClangAPValue_getInt;
    extern fn ZigClangAPValue_getInt(*const APValue) *const APSInt;

    pub const getArrayInitializedElts = ZigClangAPValue_getArrayInitializedElts;
    extern fn ZigClangAPValue_getArrayInitializedElts(*const APValue) c_uint;

    pub const getArraySize = ZigClangAPValue_getArraySize;
    extern fn ZigClangAPValue_getArraySize(*const APValue) c_uint;

    pub const getLValueBase = ZigClangAPValue_getLValueBase;
    extern fn ZigClangAPValue_getLValueBase(*const APValue) APValueLValueBase;
};

pub const ExprEvalResult = extern struct {
    HasSideEffects: bool,
    HasUndefinedBehavior: bool,
    SmallVectorImpl: ?*c_void,
    Val: APValue,
};

pub const AbstractConditionalOperator = opaque {
    pub const getCond = ZigClangAbstractConditionalOperator_getCond;
    extern fn ZigClangAbstractConditionalOperator_getCond(*const AbstractConditionalOperator) *const Expr;

    pub const getTrueExpr = ZigClangAbstractConditionalOperator_getTrueExpr;
    extern fn ZigClangAbstractConditionalOperator_getTrueExpr(*const AbstractConditionalOperator) *const Expr;

    pub const getFalseExpr = ZigClangAbstractConditionalOperator_getFalseExpr;
    extern fn ZigClangAbstractConditionalOperator_getFalseExpr(*const AbstractConditionalOperator) *const Expr;
};

pub const APFloat = opaque {
    pub const toString = ZigClangAPFloat_toString;
    extern fn ZigClangAPFloat_toString(*const APFloat, precision: c_uint, maxPadding: c_uint, truncateZero: bool) [*:0]const u8;
};

pub const APInt = opaque {
    pub const getLimitedValue = ZigClangAPInt_getLimitedValue;
    extern fn ZigClangAPInt_getLimitedValue(*const APInt, limit: u64) u64;
};

pub const APSInt = opaque {
    pub const isSigned = ZigClangAPSInt_isSigned;
    extern fn ZigClangAPSInt_isSigned(*const APSInt) bool;

    pub const isNegative = ZigClangAPSInt_isNegative;
    extern fn ZigClangAPSInt_isNegative(*const APSInt) bool;

    pub const negate = ZigClangAPSInt_negate;
    extern fn ZigClangAPSInt_negate(*const APSInt) *const APSInt;

    pub const free = ZigClangAPSInt_free;
    extern fn ZigClangAPSInt_free(*const APSInt) void;

    pub const getRawData = ZigClangAPSInt_getRawData;
    extern fn ZigClangAPSInt_getRawData(*const APSInt) [*:0]const u64;

    pub const getNumWords = ZigClangAPSInt_getNumWords;
    extern fn ZigClangAPSInt_getNumWords(*const APSInt) c_uint;
};

pub const ASTContext = opaque {
    pub const getPointerType = ZigClangASTContext_getPointerType;
    extern fn ZigClangASTContext_getPointerType(*const ASTContext, T: QualType) QualType;
};

pub const ASTUnit = opaque {
    pub const delete = ZigClangASTUnit_delete;
    extern fn ZigClangASTUnit_delete(*ASTUnit) void;

    pub const getASTContext = ZigClangASTUnit_getASTContext;
    extern fn ZigClangASTUnit_getASTContext(*ASTUnit) *ASTContext;

    pub const getSourceManager = ZigClangASTUnit_getSourceManager;
    extern fn ZigClangASTUnit_getSourceManager(*ASTUnit) *SourceManager;

    pub const visitLocalTopLevelDecls = ZigClangASTUnit_visitLocalTopLevelDecls;
    extern fn ZigClangASTUnit_visitLocalTopLevelDecls(*ASTUnit, context: ?*c_void, Fn: ?fn (?*c_void, *const Decl) callconv(.C) bool) bool;

    pub const getLocalPreprocessingEntities_begin = ZigClangASTUnit_getLocalPreprocessingEntities_begin;
    extern fn ZigClangASTUnit_getLocalPreprocessingEntities_begin(*ASTUnit) PreprocessingRecord.iterator;

    pub const getLocalPreprocessingEntities_end = ZigClangASTUnit_getLocalPreprocessingEntities_end;
    extern fn ZigClangASTUnit_getLocalPreprocessingEntities_end(*ASTUnit) PreprocessingRecord.iterator;
};

pub const ArraySubscriptExpr = opaque {
    pub const getBase = ZigClangArraySubscriptExpr_getBase;
    extern fn ZigClangArraySubscriptExpr_getBase(*const ArraySubscriptExpr) *const Expr;

    pub const getIdx = ZigClangArraySubscriptExpr_getIdx;
    extern fn ZigClangArraySubscriptExpr_getIdx(*const ArraySubscriptExpr) *const Expr;
};

pub const ArrayType = opaque {
    pub const getElementType = ZigClangArrayType_getElementType;
    extern fn ZigClangArrayType_getElementType(*const ArrayType) QualType;
};

pub const AttributedType = opaque {
    pub const getEquivalentType = ZigClangAttributedType_getEquivalentType;
    extern fn ZigClangAttributedType_getEquivalentType(*const AttributedType) QualType;
};

pub const BinaryOperator = opaque {
    pub const getOpcode = ZigClangBinaryOperator_getOpcode;
    extern fn ZigClangBinaryOperator_getOpcode(*const BinaryOperator) BO;

    pub const getBeginLoc = ZigClangBinaryOperator_getBeginLoc;
    extern fn ZigClangBinaryOperator_getBeginLoc(*const BinaryOperator) SourceLocation;

    pub const getLHS = ZigClangBinaryOperator_getLHS;
    extern fn ZigClangBinaryOperator_getLHS(*const BinaryOperator) *const Expr;

    pub const getRHS = ZigClangBinaryOperator_getRHS;
    extern fn ZigClangBinaryOperator_getRHS(*const BinaryOperator) *const Expr;

    pub const getType = ZigClangBinaryOperator_getType;
    extern fn ZigClangBinaryOperator_getType(*const BinaryOperator) QualType;
};

pub const BinaryConditionalOperator = opaque {};

pub const BreakStmt = opaque {};

pub const BuiltinType = opaque {
    pub const getKind = ZigClangBuiltinType_getKind;
    extern fn ZigClangBuiltinType_getKind(*const BuiltinType) BuiltinTypeKind;
};

pub const CStyleCastExpr = opaque {
    pub const getBeginLoc = ZigClangCStyleCastExpr_getBeginLoc;
    extern fn ZigClangCStyleCastExpr_getBeginLoc(*const CStyleCastExpr) SourceLocation;

    pub const getSubExpr = ZigClangCStyleCastExpr_getSubExpr;
    extern fn ZigClangCStyleCastExpr_getSubExpr(*const CStyleCastExpr) *const Expr;

    pub const getType = ZigClangCStyleCastExpr_getType;
    extern fn ZigClangCStyleCastExpr_getType(*const CStyleCastExpr) QualType;
};

pub const CallExpr = opaque {
    pub const getCallee = ZigClangCallExpr_getCallee;
    extern fn ZigClangCallExpr_getCallee(*const CallExpr) *const Expr;

    pub const getNumArgs = ZigClangCallExpr_getNumArgs;
    extern fn ZigClangCallExpr_getNumArgs(*const CallExpr) c_uint;

    pub const getArgs = ZigClangCallExpr_getArgs;
    extern fn ZigClangCallExpr_getArgs(*const CallExpr) [*]const *const Expr;
};

pub const CaseStmt = opaque {
    pub const getLHS = ZigClangCaseStmt_getLHS;
    extern fn ZigClangCaseStmt_getLHS(*const CaseStmt) *const Expr;

    pub const getRHS = ZigClangCaseStmt_getRHS;
    extern fn ZigClangCaseStmt_getRHS(*const CaseStmt) ?*const Expr;

    pub const getBeginLoc = ZigClangCaseStmt_getBeginLoc;
    extern fn ZigClangCaseStmt_getBeginLoc(*const CaseStmt) SourceLocation;

    pub const getSubStmt = ZigClangCaseStmt_getSubStmt;
    extern fn ZigClangCaseStmt_getSubStmt(*const CaseStmt) *const Stmt;
};

pub const CharacterLiteral = opaque {
    pub const getBeginLoc = ZigClangCharacterLiteral_getBeginLoc;
    extern fn ZigClangCharacterLiteral_getBeginLoc(*const CharacterLiteral) SourceLocation;

    pub const getKind = ZigClangCharacterLiteral_getKind;
    extern fn ZigClangCharacterLiteral_getKind(*const CharacterLiteral) CharacterLiteral_CharacterKind;

    pub const getValue = ZigClangCharacterLiteral_getValue;
    extern fn ZigClangCharacterLiteral_getValue(*const CharacterLiteral) c_uint;
};

pub const CompoundAssignOperator = opaque {
    pub const getType = ZigClangCompoundAssignOperator_getType;
    extern fn ZigClangCompoundAssignOperator_getType(*const CompoundAssignOperator) QualType;

    pub const getComputationLHSType = ZigClangCompoundAssignOperator_getComputationLHSType;
    extern fn ZigClangCompoundAssignOperator_getComputationLHSType(*const CompoundAssignOperator) QualType;

    pub const getComputationResultType = ZigClangCompoundAssignOperator_getComputationResultType;
    extern fn ZigClangCompoundAssignOperator_getComputationResultType(*const CompoundAssignOperator) QualType;

    pub const getBeginLoc = ZigClangCompoundAssignOperator_getBeginLoc;
    extern fn ZigClangCompoundAssignOperator_getBeginLoc(*const CompoundAssignOperator) SourceLocation;

    pub const getOpcode = ZigClangCompoundAssignOperator_getOpcode;
    extern fn ZigClangCompoundAssignOperator_getOpcode(*const CompoundAssignOperator) BO;

    pub const getLHS = ZigClangCompoundAssignOperator_getLHS;
    extern fn ZigClangCompoundAssignOperator_getLHS(*const CompoundAssignOperator) *const Expr;

    pub const getRHS = ZigClangCompoundAssignOperator_getRHS;
    extern fn ZigClangCompoundAssignOperator_getRHS(*const CompoundAssignOperator) *const Expr;
};

pub const CompoundStmt = opaque {
    pub const body_begin = ZigClangCompoundStmt_body_begin;
    extern fn ZigClangCompoundStmt_body_begin(*const CompoundStmt) const_body_iterator;

    pub const body_end = ZigClangCompoundStmt_body_end;
    extern fn ZigClangCompoundStmt_body_end(*const CompoundStmt) const_body_iterator;

    pub const const_body_iterator = [*]const *Stmt;
};

pub const ConditionalOperator = opaque {};

pub const ConstantArrayType = opaque {
    pub const getElementType = ZigClangConstantArrayType_getElementType;
    extern fn ZigClangConstantArrayType_getElementType(*const ConstantArrayType) QualType;

    pub const getSize = ZigClangConstantArrayType_getSize;
    extern fn ZigClangConstantArrayType_getSize(*const ConstantArrayType) *const APInt;
};

pub const ConstantExpr = opaque {};

pub const ContinueStmt = opaque {};

pub const DecayedType = opaque {
    pub const getDecayedType = ZigClangDecayedType_getDecayedType;
    extern fn ZigClangDecayedType_getDecayedType(*const DecayedType) QualType;
};

pub const Decl = opaque {
    pub const getLocation = ZigClangDecl_getLocation;
    extern fn ZigClangDecl_getLocation(*const Decl) SourceLocation;

    pub const castToNamedDecl = ZigClangDecl_castToNamedDecl;
    extern fn ZigClangDecl_castToNamedDecl(decl: *const Decl) ?*const NamedDecl;

    pub const getKind = ZigClangDecl_getKind;
    extern fn ZigClangDecl_getKind(decl: *const Decl) DeclKind;

    pub const getDeclKindName = ZigClangDecl_getDeclKindName;
    extern fn ZigClangDecl_getDeclKindName(decl: *const Decl) [*:0]const u8;
};

pub const DeclRefExpr = opaque {
    pub const getDecl = ZigClangDeclRefExpr_getDecl;
    extern fn ZigClangDeclRefExpr_getDecl(*const DeclRefExpr) *const ValueDecl;

    pub const getFoundDecl = ZigClangDeclRefExpr_getFoundDecl;
    extern fn ZigClangDeclRefExpr_getFoundDecl(*const DeclRefExpr) *const NamedDecl;
};

pub const DeclStmt = opaque {
    pub const decl_begin = ZigClangDeclStmt_decl_begin;
    extern fn ZigClangDeclStmt_decl_begin(*const DeclStmt) const_decl_iterator;

    pub const decl_end = ZigClangDeclStmt_decl_end;
    extern fn ZigClangDeclStmt_decl_end(*const DeclStmt) const_decl_iterator;

    pub const const_decl_iterator = [*]const *Decl;
};

pub const DefaultStmt = opaque {
    pub const getSubStmt = ZigClangDefaultStmt_getSubStmt;
    extern fn ZigClangDefaultStmt_getSubStmt(*const DefaultStmt) *const Stmt;
};

pub const DiagnosticOptions = opaque {};

pub const DiagnosticsEngine = opaque {};

pub const DoStmt = opaque {
    pub const getCond = ZigClangDoStmt_getCond;
    extern fn ZigClangDoStmt_getCond(*const DoStmt) *const Expr;

    pub const getBody = ZigClangDoStmt_getBody;
    extern fn ZigClangDoStmt_getBody(*const DoStmt) *const Stmt;
};

pub const ElaboratedType = opaque {
    pub const getNamedType = ZigClangElaboratedType_getNamedType;
    extern fn ZigClangElaboratedType_getNamedType(*const ElaboratedType) QualType;
};

pub const EnumConstantDecl = opaque {
    pub const getInitExpr = ZigClangEnumConstantDecl_getInitExpr;
    extern fn ZigClangEnumConstantDecl_getInitExpr(*const EnumConstantDecl) ?*const Expr;

    pub const getInitVal = ZigClangEnumConstantDecl_getInitVal;
    extern fn ZigClangEnumConstantDecl_getInitVal(*const EnumConstantDecl) *const APSInt;
};

pub const EnumDecl = opaque {
    pub const getCanonicalDecl = ZigClangEnumDecl_getCanonicalDecl;
    extern fn ZigClangEnumDecl_getCanonicalDecl(*const EnumDecl) ?*const TagDecl;

    pub const getIntegerType = ZigClangEnumDecl_getIntegerType;
    extern fn ZigClangEnumDecl_getIntegerType(*const EnumDecl) QualType;

    pub const getDefinition = ZigClangEnumDecl_getDefinition;
    extern fn ZigClangEnumDecl_getDefinition(*const EnumDecl) ?*const EnumDecl;

    pub const getLocation = ZigClangEnumDecl_getLocation;
    extern fn ZigClangEnumDecl_getLocation(*const EnumDecl) SourceLocation;

    pub const enumerator_begin = ZigClangEnumDecl_enumerator_begin;
    extern fn ZigClangEnumDecl_enumerator_begin(*const EnumDecl) enumerator_iterator;

    pub const enumerator_end = ZigClangEnumDecl_enumerator_end;
    extern fn ZigClangEnumDecl_enumerator_end(*const EnumDecl) enumerator_iterator;

    pub const enumerator_iterator = extern struct {
        ptr: *c_void,

        pub const next = ZigClangEnumDecl_enumerator_iterator_next;
        extern fn ZigClangEnumDecl_enumerator_iterator_next(enumerator_iterator) enumerator_iterator;

        pub const deref = ZigClangEnumDecl_enumerator_iterator_deref;
        extern fn ZigClangEnumDecl_enumerator_iterator_deref(enumerator_iterator) *const EnumConstantDecl;

        pub const neq = ZigClangEnumDecl_enumerator_iterator_neq;
        extern fn ZigClangEnumDecl_enumerator_iterator_neq(enumerator_iterator, enumerator_iterator) bool;
    };
};

pub const EnumType = opaque {
    pub const getDecl = ZigClangEnumType_getDecl;
    extern fn ZigClangEnumType_getDecl(*const EnumType) *const EnumDecl;
};

pub const Expr = opaque {
    pub const getStmtClass = ZigClangExpr_getStmtClass;
    extern fn ZigClangExpr_getStmtClass(*const Expr) StmtClass;

    pub const getType = ZigClangExpr_getType;
    extern fn ZigClangExpr_getType(*const Expr) QualType;

    pub const getBeginLoc = ZigClangExpr_getBeginLoc;
    extern fn ZigClangExpr_getBeginLoc(*const Expr) SourceLocation;

    pub const EvaluateAsConstantExpr = ZigClangExpr_EvaluateAsConstantExpr;
    extern fn ZigClangExpr_EvaluateAsConstantExpr(*const Expr, *ExprEvalResult, Expr_ConstExprUsage, *const ASTContext) bool;
};

pub const FieldDecl = opaque {
    pub const getCanonicalDecl = ZigClangFieldDecl_getCanonicalDecl;
    extern fn ZigClangFieldDecl_getCanonicalDecl(*const FieldDecl) ?*const FieldDecl;

    pub const getAlignedAttribute = ZigClangFieldDecl_getAlignedAttribute;
    extern fn ZigClangFieldDecl_getAlignedAttribute(*const FieldDecl, *const ASTContext) c_uint;

    pub const isAnonymousStructOrUnion = ZigClangFieldDecl_isAnonymousStructOrUnion;
    extern fn ZigClangFieldDecl_isAnonymousStructOrUnion(*const FieldDecl) bool;

    pub const isBitField = ZigClangFieldDecl_isBitField;
    extern fn ZigClangFieldDecl_isBitField(*const FieldDecl) bool;

    pub const getType = ZigClangFieldDecl_getType;
    extern fn ZigClangFieldDecl_getType(*const FieldDecl) QualType;

    pub const getLocation = ZigClangFieldDecl_getLocation;
    extern fn ZigClangFieldDecl_getLocation(*const FieldDecl) SourceLocation;
};

pub const FileID = opaque {};

pub const FloatingLiteral = opaque {
    pub const getValueAsApproximateDouble = ZigClangAPFloat_getValueAsApproximateDouble;
    extern fn ZigClangAPFloat_getValueAsApproximateDouble(*const FloatingLiteral) f64;
};

pub const ForStmt = opaque {
    pub const getInit = ZigClangForStmt_getInit;
    extern fn ZigClangForStmt_getInit(*const ForStmt) ?*const Stmt;

    pub const getCond = ZigClangForStmt_getCond;
    extern fn ZigClangForStmt_getCond(*const ForStmt) ?*const Expr;

    pub const getInc = ZigClangForStmt_getInc;
    extern fn ZigClangForStmt_getInc(*const ForStmt) ?*const Expr;

    pub const getBody = ZigClangForStmt_getBody;
    extern fn ZigClangForStmt_getBody(*const ForStmt) *const Stmt;
};

pub const FullSourceLoc = opaque {};

pub const FunctionDecl = opaque {
    pub const getType = ZigClangFunctionDecl_getType;
    extern fn ZigClangFunctionDecl_getType(*const FunctionDecl) QualType;

    pub const getLocation = ZigClangFunctionDecl_getLocation;
    extern fn ZigClangFunctionDecl_getLocation(*const FunctionDecl) SourceLocation;

    pub const hasBody = ZigClangFunctionDecl_hasBody;
    extern fn ZigClangFunctionDecl_hasBody(*const FunctionDecl) bool;

    pub const getStorageClass = ZigClangFunctionDecl_getStorageClass;
    extern fn ZigClangFunctionDecl_getStorageClass(*const FunctionDecl) StorageClass;

    pub const getParamDecl = ZigClangFunctionDecl_getParamDecl;
    extern fn ZigClangFunctionDecl_getParamDecl(*const FunctionDecl, i: c_uint) *const ParmVarDecl;

    pub const getBody = ZigClangFunctionDecl_getBody;
    extern fn ZigClangFunctionDecl_getBody(*const FunctionDecl) *const Stmt;

    pub const doesDeclarationForceExternallyVisibleDefinition = ZigClangFunctionDecl_doesDeclarationForceExternallyVisibleDefinition;
    extern fn ZigClangFunctionDecl_doesDeclarationForceExternallyVisibleDefinition(*const FunctionDecl) bool;

    pub const isThisDeclarationADefinition = ZigClangFunctionDecl_isThisDeclarationADefinition;
    extern fn ZigClangFunctionDecl_isThisDeclarationADefinition(*const FunctionDecl) bool;

    pub const doesThisDeclarationHaveABody = ZigClangFunctionDecl_doesThisDeclarationHaveABody;
    extern fn ZigClangFunctionDecl_doesThisDeclarationHaveABody(*const FunctionDecl) bool;

    pub const isInlineSpecified = ZigClangFunctionDecl_isInlineSpecified;
    extern fn ZigClangFunctionDecl_isInlineSpecified(*const FunctionDecl) bool;

    pub const isDefined = ZigClangFunctionDecl_isDefined;
    extern fn ZigClangFunctionDecl_isDefined(*const FunctionDecl) bool;

    pub const getDefinition = ZigClangFunctionDecl_getDefinition;
    extern fn ZigClangFunctionDecl_getDefinition(*const FunctionDecl) ?*const FunctionDecl;

    pub const getSectionAttribute = ZigClangFunctionDecl_getSectionAttribute;
    extern fn ZigClangFunctionDecl_getSectionAttribute(*const FunctionDecl, len: *usize) ?[*]const u8;

    pub const getCanonicalDecl = ZigClangFunctionDecl_getCanonicalDecl;
    extern fn ZigClangFunctionDecl_getCanonicalDecl(*const FunctionDecl) ?*const FunctionDecl;

    pub const getAlignedAttribute = ZigClangFunctionDecl_getAlignedAttribute;
    extern fn ZigClangFunctionDecl_getAlignedAttribute(*const FunctionDecl, *const ASTContext) c_uint;
};

pub const FunctionProtoType = opaque {
    pub const isVariadic = ZigClangFunctionProtoType_isVariadic;
    extern fn ZigClangFunctionProtoType_isVariadic(*const FunctionProtoType) bool;

    pub const getNumParams = ZigClangFunctionProtoType_getNumParams;
    extern fn ZigClangFunctionProtoType_getNumParams(*const FunctionProtoType) c_uint;

    pub const getParamType = ZigClangFunctionProtoType_getParamType;
    extern fn ZigClangFunctionProtoType_getParamType(*const FunctionProtoType, i: c_uint) QualType;

    pub const getReturnType = ZigClangFunctionProtoType_getReturnType;
    extern fn ZigClangFunctionProtoType_getReturnType(*const FunctionProtoType) QualType;
};

pub const FunctionType = opaque {
    pub const getNoReturnAttr = ZigClangFunctionType_getNoReturnAttr;
    extern fn ZigClangFunctionType_getNoReturnAttr(*const FunctionType) bool;

    pub const getCallConv = ZigClangFunctionType_getCallConv;
    extern fn ZigClangFunctionType_getCallConv(*const FunctionType) CallingConv;

    pub const getReturnType = ZigClangFunctionType_getReturnType;
    extern fn ZigClangFunctionType_getReturnType(*const FunctionType) QualType;
};

pub const IfStmt = opaque {
    pub const getThen = ZigClangIfStmt_getThen;
    extern fn ZigClangIfStmt_getThen(*const IfStmt) *const Stmt;

    pub const getElse = ZigClangIfStmt_getElse;
    extern fn ZigClangIfStmt_getElse(*const IfStmt) ?*const Stmt;

    pub const getCond = ZigClangIfStmt_getCond;
    extern fn ZigClangIfStmt_getCond(*const IfStmt) *const Stmt;
};

pub const ImplicitCastExpr = opaque {
    pub const getBeginLoc = ZigClangImplicitCastExpr_getBeginLoc;
    extern fn ZigClangImplicitCastExpr_getBeginLoc(*const ImplicitCastExpr) SourceLocation;

    pub const getCastKind = ZigClangImplicitCastExpr_getCastKind;
    extern fn ZigClangImplicitCastExpr_getCastKind(*const ImplicitCastExpr) CK;

    pub const getSubExpr = ZigClangImplicitCastExpr_getSubExpr;
    extern fn ZigClangImplicitCastExpr_getSubExpr(*const ImplicitCastExpr) *const Expr;
};

pub const IncompleteArrayType = opaque {
    pub const getElementType = ZigClangIncompleteArrayType_getElementType;
    extern fn ZigClangIncompleteArrayType_getElementType(*const IncompleteArrayType) QualType;
};

pub const IntegerLiteral = opaque {
    pub const EvaluateAsInt = ZigClangIntegerLiteral_EvaluateAsInt;
    extern fn ZigClangIntegerLiteral_EvaluateAsInt(*const IntegerLiteral, *ExprEvalResult, *const ASTContext) bool;

    pub const getBeginLoc = ZigClangIntegerLiteral_getBeginLoc;
    extern fn ZigClangIntegerLiteral_getBeginLoc(*const IntegerLiteral) SourceLocation;

    pub const isZero = ZigClangIntegerLiteral_isZero;
    extern fn ZigClangIntegerLiteral_isZero(*const IntegerLiteral, *bool, *const ASTContext) bool;
};

pub const MacroDefinitionRecord = opaque {
    pub const getName_getNameStart = ZigClangMacroDefinitionRecord_getName_getNameStart;
    extern fn ZigClangMacroDefinitionRecord_getName_getNameStart(*const MacroDefinitionRecord) [*:0]const u8;

    pub const getSourceRange_getBegin = ZigClangMacroDefinitionRecord_getSourceRange_getBegin;
    extern fn ZigClangMacroDefinitionRecord_getSourceRange_getBegin(*const MacroDefinitionRecord) SourceLocation;

    pub const getSourceRange_getEnd = ZigClangMacroDefinitionRecord_getSourceRange_getEnd;
    extern fn ZigClangMacroDefinitionRecord_getSourceRange_getEnd(*const MacroDefinitionRecord) SourceLocation;
};

pub const MacroQualifiedType = opaque {
    pub const getModifiedType = ZigClangMacroQualifiedType_getModifiedType;
    extern fn ZigClangMacroQualifiedType_getModifiedType(*const MacroQualifiedType) QualType;
};

pub const MemberExpr = opaque {
    pub const getBase = ZigClangMemberExpr_getBase;
    extern fn ZigClangMemberExpr_getBase(*const MemberExpr) *const Expr;

    pub const isArrow = ZigClangMemberExpr_isArrow;
    extern fn ZigClangMemberExpr_isArrow(*const MemberExpr) bool;

    pub const getMemberDecl = ZigClangMemberExpr_getMemberDecl;
    extern fn ZigClangMemberExpr_getMemberDecl(*const MemberExpr) *const ValueDecl;
};

pub const NamedDecl = opaque {
    pub const getName_bytes_begin = ZigClangNamedDecl_getName_bytes_begin;
    extern fn ZigClangNamedDecl_getName_bytes_begin(decl: *const NamedDecl) [*:0]const u8;
};

pub const None = opaque {};

pub const OpaqueValueExpr = opaque {
    pub const getSourceExpr = ZigClangOpaqueValueExpr_getSourceExpr;
    extern fn ZigClangOpaqueValueExpr_getSourceExpr(*const OpaqueValueExpr) ?*const Expr;
};

pub const PCHContainerOperations = opaque {};

pub const ParenExpr = opaque {
    pub const getSubExpr = ZigClangParenExpr_getSubExpr;
    extern fn ZigClangParenExpr_getSubExpr(*const ParenExpr) *const Expr;
};

pub const ParenType = opaque {
    pub const getInnerType = ZigClangParenType_getInnerType;
    extern fn ZigClangParenType_getInnerType(*const ParenType) QualType;
};

pub const ParmVarDecl = opaque {
    pub const getOriginalType = ZigClangParmVarDecl_getOriginalType;
    extern fn ZigClangParmVarDecl_getOriginalType(*const ParmVarDecl) QualType;
};

pub const PointerType = opaque {};

pub const PredefinedExpr = opaque {
    pub const getFunctionName = ZigClangPredefinedExpr_getFunctionName;
    extern fn ZigClangPredefinedExpr_getFunctionName(*const PredefinedExpr) *const StringLiteral;
};

pub const PreprocessedEntity = opaque {
    pub const getKind = ZigClangPreprocessedEntity_getKind;
    extern fn ZigClangPreprocessedEntity_getKind(*const PreprocessedEntity) PreprocessedEntity_EntityKind;
};

pub const PreprocessingRecord = opaque {
    pub const iterator = extern struct {
        I: c_int,
        Self: *PreprocessingRecord,

        pub const deref = ZigClangPreprocessingRecord_iterator_deref;
        extern fn ZigClangPreprocessingRecord_iterator_deref(iterator) *PreprocessedEntity;
    };
};

pub const RecordDecl = opaque {
    pub const getCanonicalDecl = ZigClangRecordDecl_getCanonicalDecl;
    extern fn ZigClangRecordDecl_getCanonicalDecl(*const RecordDecl) ?*const TagDecl;

    pub const isUnion = ZigClangRecordDecl_isUnion;
    extern fn ZigClangRecordDecl_isUnion(*const RecordDecl) bool;

    pub const isStruct = ZigClangRecordDecl_isStruct;
    extern fn ZigClangRecordDecl_isStruct(*const RecordDecl) bool;

    pub const isAnonymousStructOrUnion = ZigClangRecordDecl_isAnonymousStructOrUnion;
    extern fn ZigClangRecordDecl_isAnonymousStructOrUnion(record_decl: ?*const RecordDecl) bool;

    pub const getPackedAttribute = ZigClangRecordDecl_getPackedAttribute;
    extern fn ZigClangRecordDecl_getPackedAttribute(*const RecordDecl) bool;

    pub const getDefinition = ZigClangRecordDecl_getDefinition;
    extern fn ZigClangRecordDecl_getDefinition(*const RecordDecl) ?*const RecordDecl;

    pub const getLocation = ZigClangRecordDecl_getLocation;
    extern fn ZigClangRecordDecl_getLocation(*const RecordDecl) SourceLocation;

    pub const field_begin = ZigClangRecordDecl_field_begin;
    extern fn ZigClangRecordDecl_field_begin(*const RecordDecl) field_iterator;

    pub const field_end = ZigClangRecordDecl_field_end;
    extern fn ZigClangRecordDecl_field_end(*const RecordDecl) field_iterator;

    pub const field_iterator = extern struct {
        ptr: *c_void,

        pub const next = ZigClangRecordDecl_field_iterator_next;
        extern fn ZigClangRecordDecl_field_iterator_next(field_iterator) field_iterator;

        pub const deref = ZigClangRecordDecl_field_iterator_deref;
        extern fn ZigClangRecordDecl_field_iterator_deref(field_iterator) *const FieldDecl;

        pub const neq = ZigClangRecordDecl_field_iterator_neq;
        extern fn ZigClangRecordDecl_field_iterator_neq(field_iterator, field_iterator) bool;
    };
};

pub const RecordType = opaque {
    pub const getDecl = ZigClangRecordType_getDecl;
    extern fn ZigClangRecordType_getDecl(*const RecordType) *const RecordDecl;
};

pub const ReturnStmt = opaque {
    pub const getRetValue = ZigClangReturnStmt_getRetValue;
    extern fn ZigClangReturnStmt_getRetValue(*const ReturnStmt) ?*const Expr;
};

pub const SkipFunctionBodiesScope = opaque {};

pub const SourceManager = opaque {
    pub const getSpellingLoc = ZigClangSourceManager_getSpellingLoc;
    extern fn ZigClangSourceManager_getSpellingLoc(*const SourceManager, Loc: SourceLocation) SourceLocation;

    pub const getFilename = ZigClangSourceManager_getFilename;
    extern fn ZigClangSourceManager_getFilename(*const SourceManager, SpellingLoc: SourceLocation) ?[*:0]const u8;

    pub const getSpellingLineNumber = ZigClangSourceManager_getSpellingLineNumber;
    extern fn ZigClangSourceManager_getSpellingLineNumber(*const SourceManager, Loc: SourceLocation) c_uint;

    pub const getSpellingColumnNumber = ZigClangSourceManager_getSpellingColumnNumber;
    extern fn ZigClangSourceManager_getSpellingColumnNumber(*const SourceManager, Loc: SourceLocation) c_uint;

    pub const getCharacterData = ZigClangSourceManager_getCharacterData;
    extern fn ZigClangSourceManager_getCharacterData(*const SourceManager, SL: SourceLocation) [*:0]const u8;
};

pub const SourceRange = opaque {};

pub const Stmt = opaque {
    pub const getBeginLoc = ZigClangStmt_getBeginLoc;
    extern fn ZigClangStmt_getBeginLoc(*const Stmt) SourceLocation;

    pub const getStmtClass = ZigClangStmt_getStmtClass;
    extern fn ZigClangStmt_getStmtClass(*const Stmt) StmtClass;

    pub const classof_Expr = ZigClangStmt_classof_Expr;
    extern fn ZigClangStmt_classof_Expr(*const Stmt) bool;
};

pub const StmtExpr = opaque {
    pub const getSubStmt = ZigClangStmtExpr_getSubStmt;
    extern fn ZigClangStmtExpr_getSubStmt(*const StmtExpr) *const CompoundStmt;
};

pub const StringLiteral = opaque {
    pub const getKind = ZigClangStringLiteral_getKind;
    extern fn ZigClangStringLiteral_getKind(*const StringLiteral) StringLiteral_StringKind;

    pub const getString_bytes_begin_size = ZigClangStringLiteral_getString_bytes_begin_size;
    extern fn ZigClangStringLiteral_getString_bytes_begin_size(*const StringLiteral, *usize) [*]const u8;
};

pub const StringRef = opaque {};

pub const SwitchStmt = opaque {
    pub const getConditionVariableDeclStmt = ZigClangSwitchStmt_getConditionVariableDeclStmt;
    extern fn ZigClangSwitchStmt_getConditionVariableDeclStmt(*const SwitchStmt) ?*const DeclStmt;

    pub const getCond = ZigClangSwitchStmt_getCond;
    extern fn ZigClangSwitchStmt_getCond(*const SwitchStmt) *const Expr;

    pub const getBody = ZigClangSwitchStmt_getBody;
    extern fn ZigClangSwitchStmt_getBody(*const SwitchStmt) *const Stmt;

    pub const isAllEnumCasesCovered = ZigClangSwitchStmt_isAllEnumCasesCovered;
    extern fn ZigClangSwitchStmt_isAllEnumCasesCovered(*const SwitchStmt) bool;
};

pub const TagDecl = opaque {
    pub const isThisDeclarationADefinition = ZigClangTagDecl_isThisDeclarationADefinition;
    extern fn ZigClangTagDecl_isThisDeclarationADefinition(*const TagDecl) bool;
};

pub const Type = opaque {
    pub const getTypeClass = ZigClangType_getTypeClass;
    extern fn ZigClangType_getTypeClass(*const Type) TypeClass;

    pub const getPointeeType = ZigClangType_getPointeeType;
    extern fn ZigClangType_getPointeeType(*const Type) QualType;

    pub const isVoidType = ZigClangType_isVoidType;
    extern fn ZigClangType_isVoidType(*const Type) bool;

    pub const isConstantArrayType = ZigClangType_isConstantArrayType;
    extern fn ZigClangType_isConstantArrayType(*const Type) bool;

    pub const isRecordType = ZigClangType_isRecordType;
    extern fn ZigClangType_isRecordType(*const Type) bool;

    pub const isIncompleteOrZeroLengthArrayType = ZigClangType_isIncompleteOrZeroLengthArrayType;
    extern fn ZigClangType_isIncompleteOrZeroLengthArrayType(*const Type, *const ASTContext) bool;

    pub const isArrayType = ZigClangType_isArrayType;
    extern fn ZigClangType_isArrayType(*const Type) bool;

    pub const isBooleanType = ZigClangType_isBooleanType;
    extern fn ZigClangType_isBooleanType(*const Type) bool;

    pub const getTypeClassName = ZigClangType_getTypeClassName;
    extern fn ZigClangType_getTypeClassName(*const Type) [*:0]const u8;

    pub const getAsArrayTypeUnsafe = ZigClangType_getAsArrayTypeUnsafe;
    extern fn ZigClangType_getAsArrayTypeUnsafe(*const Type) *const ArrayType;

    pub const getAsRecordType = ZigClangType_getAsRecordType;
    extern fn ZigClangType_getAsRecordType(*const Type) ?*const RecordType;

    pub const getAsUnionType = ZigClangType_getAsUnionType;
    extern fn ZigClangType_getAsUnionType(*const Type) ?*const RecordType;
};

pub const TypedefNameDecl = opaque {
    pub const getUnderlyingType = ZigClangTypedefNameDecl_getUnderlyingType;
    extern fn ZigClangTypedefNameDecl_getUnderlyingType(*const TypedefNameDecl) QualType;

    pub const getCanonicalDecl = ZigClangTypedefNameDecl_getCanonicalDecl;
    extern fn ZigClangTypedefNameDecl_getCanonicalDecl(*const TypedefNameDecl) ?*const TypedefNameDecl;

    pub const getLocation = ZigClangTypedefNameDecl_getLocation;
    extern fn ZigClangTypedefNameDecl_getLocation(*const TypedefNameDecl) SourceLocation;
};

pub const TypedefType = opaque {
    pub const getDecl = ZigClangTypedefType_getDecl;
    extern fn ZigClangTypedefType_getDecl(*const TypedefType) *const TypedefNameDecl;
};

pub const UnaryExprOrTypeTraitExpr = opaque {
    pub const getTypeOfArgument = ZigClangUnaryExprOrTypeTraitExpr_getTypeOfArgument;
    extern fn ZigClangUnaryExprOrTypeTraitExpr_getTypeOfArgument(*const UnaryExprOrTypeTraitExpr) QualType;

    pub const getBeginLoc = ZigClangUnaryExprOrTypeTraitExpr_getBeginLoc;
    extern fn ZigClangUnaryExprOrTypeTraitExpr_getBeginLoc(*const UnaryExprOrTypeTraitExpr) SourceLocation;

    pub const getKind = ZigClangUnaryExprOrTypeTraitExpr_getKind;
    extern fn ZigClangUnaryExprOrTypeTraitExpr_getKind(*const UnaryExprOrTypeTraitExpr) UnaryExprOrTypeTrait_Kind;
};

pub const UnaryOperator = opaque {
    pub const getOpcode = ZigClangUnaryOperator_getOpcode;
    extern fn ZigClangUnaryOperator_getOpcode(*const UnaryOperator) UO;

    pub const getType = ZigClangUnaryOperator_getType;
    extern fn ZigClangUnaryOperator_getType(*const UnaryOperator) QualType;

    pub const getSubExpr = ZigClangUnaryOperator_getSubExpr;
    extern fn ZigClangUnaryOperator_getSubExpr(*const UnaryOperator) *const Expr;

    pub const getBeginLoc = ZigClangUnaryOperator_getBeginLoc;
    extern fn ZigClangUnaryOperator_getBeginLoc(*const UnaryOperator) SourceLocation;
};

pub const ValueDecl = opaque {};

pub const VarDecl = opaque {
    pub const getLocation = ZigClangVarDecl_getLocation;
    extern fn ZigClangVarDecl_getLocation(*const VarDecl) SourceLocation;

    pub const hasInit = ZigClangVarDecl_hasInit;
    extern fn ZigClangVarDecl_hasInit(*const VarDecl) bool;

    pub const getStorageClass = ZigClangVarDecl_getStorageClass;
    extern fn ZigClangVarDecl_getStorageClass(*const VarDecl) StorageClass;

    pub const getType = ZigClangVarDecl_getType;
    extern fn ZigClangVarDecl_getType(*const VarDecl) QualType;

    pub const getInit = ZigClangVarDecl_getInit;
    extern fn ZigClangVarDecl_getInit(*const VarDecl) ?*const Expr;

    pub const getTLSKind = ZigClangVarDecl_getTLSKind;
    extern fn ZigClangVarDecl_getTLSKind(*const VarDecl) VarDecl_TLSKind;

    pub const getCanonicalDecl = ZigClangVarDecl_getCanonicalDecl;
    extern fn ZigClangVarDecl_getCanonicalDecl(*const VarDecl) ?*const VarDecl;

    pub const getSectionAttribute = ZigClangVarDecl_getSectionAttribute;
    extern fn ZigClangVarDecl_getSectionAttribute(*const VarDecl, len: *usize) ?[*]const u8;

    pub const getAlignedAttribute = ZigClangVarDecl_getAlignedAttribute;
    extern fn ZigClangVarDecl_getAlignedAttribute(*const VarDecl, *const ASTContext) c_uint;

    pub const getTypeSourceInfo_getType = ZigClangVarDecl_getTypeSourceInfo_getType;
    extern fn ZigClangVarDecl_getTypeSourceInfo_getType(*const VarDecl) QualType;
};

pub const WhileStmt = opaque {
    pub const getCond = ZigClangWhileStmt_getCond;
    extern fn ZigClangWhileStmt_getCond(*const WhileStmt) *const Expr;

    pub const getBody = ZigClangWhileStmt_getBody;
    extern fn ZigClangWhileStmt_getBody(*const WhileStmt) *const Stmt;
};

pub const InitListExpr = opaque {
    pub const getInit = ZigClangInitListExpr_getInit;
    extern fn ZigClangInitListExpr_getInit(*const InitListExpr, i: c_uint) *const Expr;

    pub const getArrayFiller = ZigClangInitListExpr_getArrayFiller;
    extern fn ZigClangInitListExpr_getArrayFiller(*const InitListExpr) *const Expr;

    pub const getNumInits = ZigClangInitListExpr_getNumInits;
    extern fn ZigClangInitListExpr_getNumInits(*const InitListExpr) c_uint;

    pub const getInitializedFieldInUnion = ZigClangInitListExpr_getInitializedFieldInUnion;
    extern fn ZigClangInitListExpr_getInitializedFieldInUnion(*const InitListExpr) ?*FieldDecl;
};

pub const BO = extern enum {
    PtrMemD,
    PtrMemI,
    Mul,
    Div,
    Rem,
    Add,
    Sub,
    Shl,
    Shr,
    Cmp,
    LT,
    GT,
    LE,
    GE,
    EQ,
    NE,
    And,
    Xor,
    Or,
    LAnd,
    LOr,
    Assign,
    MulAssign,
    DivAssign,
    RemAssign,
    AddAssign,
    SubAssign,
    ShlAssign,
    ShrAssign,
    AndAssign,
    XorAssign,
    OrAssign,
    Comma,
};

pub const UO = extern enum {
    PostInc,
    PostDec,
    PreInc,
    PreDec,
    AddrOf,
    Deref,
    Plus,
    Minus,
    Not,
    LNot,
    Real,
    Imag,
    Extension,
    Coawait,
};

pub const TypeClass = extern enum {
    Adjusted,
    Decayed,
    ConstantArray,
    DependentSizedArray,
    IncompleteArray,
    VariableArray,
    Atomic,
    Attributed,
    BlockPointer,
    Builtin,
    Complex,
    Decltype,
    Auto,
    DeducedTemplateSpecialization,
    DependentAddressSpace,
    DependentExtInt,
    DependentName,
    DependentSizedExtVector,
    DependentTemplateSpecialization,
    DependentVector,
    Elaborated,
    ExtInt,
    FunctionNoProto,
    FunctionProto,
    InjectedClassName,
    MacroQualified,
    ConstantMatrix,
    DependentSizedMatrix,
    MemberPointer,
    ObjCObjectPointer,
    ObjCObject,
    ObjCInterface,
    ObjCTypeParam,
    PackExpansion,
    Paren,
    Pipe,
    Pointer,
    LValueReference,
    RValueReference,
    SubstTemplateTypeParmPack,
    SubstTemplateTypeParm,
    Enum,
    Record,
    TemplateSpecialization,
    TemplateTypeParm,
    TypeOfExpr,
    TypeOf,
    Typedef,
    UnaryTransform,
    UnresolvedUsing,
    Vector,
    ExtVector,
};

const StmtClass = extern enum {
    NoStmtClass,
    GCCAsmStmtClass,
    MSAsmStmtClass,
    BreakStmtClass,
    CXXCatchStmtClass,
    CXXForRangeStmtClass,
    CXXTryStmtClass,
    CapturedStmtClass,
    CompoundStmtClass,
    ContinueStmtClass,
    CoreturnStmtClass,
    CoroutineBodyStmtClass,
    DeclStmtClass,
    DoStmtClass,
    ForStmtClass,
    GotoStmtClass,
    IfStmtClass,
    IndirectGotoStmtClass,
    MSDependentExistsStmtClass,
    NullStmtClass,
    OMPAtomicDirectiveClass,
    OMPBarrierDirectiveClass,
    OMPCancelDirectiveClass,
    OMPCancellationPointDirectiveClass,
    OMPCriticalDirectiveClass,
    OMPDepobjDirectiveClass,
    OMPFlushDirectiveClass,
    OMPDistributeDirectiveClass,
    OMPDistributeParallelForDirectiveClass,
    OMPDistributeParallelForSimdDirectiveClass,
    OMPDistributeSimdDirectiveClass,
    OMPForDirectiveClass,
    OMPForSimdDirectiveClass,
    OMPMasterTaskLoopDirectiveClass,
    OMPMasterTaskLoopSimdDirectiveClass,
    OMPParallelForDirectiveClass,
    OMPParallelForSimdDirectiveClass,
    OMPParallelMasterTaskLoopDirectiveClass,
    OMPParallelMasterTaskLoopSimdDirectiveClass,
    OMPSimdDirectiveClass,
    OMPTargetParallelForSimdDirectiveClass,
    OMPTargetSimdDirectiveClass,
    OMPTargetTeamsDistributeDirectiveClass,
    OMPTargetTeamsDistributeParallelForDirectiveClass,
    OMPTargetTeamsDistributeParallelForSimdDirectiveClass,
    OMPTargetTeamsDistributeSimdDirectiveClass,
    OMPTaskLoopDirectiveClass,
    OMPTaskLoopSimdDirectiveClass,
    OMPTeamsDistributeDirectiveClass,
    OMPTeamsDistributeParallelForDirectiveClass,
    OMPTeamsDistributeParallelForSimdDirectiveClass,
    OMPTeamsDistributeSimdDirectiveClass,
    OMPMasterDirectiveClass,
    OMPOrderedDirectiveClass,
    OMPParallelDirectiveClass,
    OMPParallelMasterDirectiveClass,
    OMPParallelSectionsDirectiveClass,
    OMPScanDirectiveClass,
    OMPSectionDirectiveClass,
    OMPSectionsDirectiveClass,
    OMPSingleDirectiveClass,
    OMPTargetDataDirectiveClass,
    OMPTargetDirectiveClass,
    OMPTargetEnterDataDirectiveClass,
    OMPTargetExitDataDirectiveClass,
    OMPTargetParallelDirectiveClass,
    OMPTargetParallelForDirectiveClass,
    OMPTargetTeamsDirectiveClass,
    OMPTargetUpdateDirectiveClass,
    OMPTaskDirectiveClass,
    OMPTaskgroupDirectiveClass,
    OMPTaskwaitDirectiveClass,
    OMPTaskyieldDirectiveClass,
    OMPTeamsDirectiveClass,
    ObjCAtCatchStmtClass,
    ObjCAtFinallyStmtClass,
    ObjCAtSynchronizedStmtClass,
    ObjCAtThrowStmtClass,
    ObjCAtTryStmtClass,
    ObjCAutoreleasePoolStmtClass,
    ObjCForCollectionStmtClass,
    ReturnStmtClass,
    SEHExceptStmtClass,
    SEHFinallyStmtClass,
    SEHLeaveStmtClass,
    SEHTryStmtClass,
    CaseStmtClass,
    DefaultStmtClass,
    SwitchStmtClass,
    AttributedStmtClass,
    BinaryConditionalOperatorClass,
    ConditionalOperatorClass,
    AddrLabelExprClass,
    ArrayInitIndexExprClass,
    ArrayInitLoopExprClass,
    ArraySubscriptExprClass,
    ArrayTypeTraitExprClass,
    AsTypeExprClass,
    AtomicExprClass,
    BinaryOperatorClass,
    CompoundAssignOperatorClass,
    BlockExprClass,
    CXXBindTemporaryExprClass,
    CXXBoolLiteralExprClass,
    CXXConstructExprClass,
    CXXTemporaryObjectExprClass,
    CXXDefaultArgExprClass,
    CXXDefaultInitExprClass,
    CXXDeleteExprClass,
    CXXDependentScopeMemberExprClass,
    CXXFoldExprClass,
    CXXInheritedCtorInitExprClass,
    CXXNewExprClass,
    CXXNoexceptExprClass,
    CXXNullPtrLiteralExprClass,
    CXXPseudoDestructorExprClass,
    CXXRewrittenBinaryOperatorClass,
    CXXScalarValueInitExprClass,
    CXXStdInitializerListExprClass,
    CXXThisExprClass,
    CXXThrowExprClass,
    CXXTypeidExprClass,
    CXXUnresolvedConstructExprClass,
    CXXUuidofExprClass,
    CallExprClass,
    CUDAKernelCallExprClass,
    CXXMemberCallExprClass,
    CXXOperatorCallExprClass,
    UserDefinedLiteralClass,
    BuiltinBitCastExprClass,
    CStyleCastExprClass,
    CXXFunctionalCastExprClass,
    CXXAddrspaceCastExprClass,
    CXXConstCastExprClass,
    CXXDynamicCastExprClass,
    CXXReinterpretCastExprClass,
    CXXStaticCastExprClass,
    ObjCBridgedCastExprClass,
    ImplicitCastExprClass,
    CharacterLiteralClass,
    ChooseExprClass,
    CompoundLiteralExprClass,
    ConceptSpecializationExprClass,
    ConvertVectorExprClass,
    CoawaitExprClass,
    CoyieldExprClass,
    DeclRefExprClass,
    DependentCoawaitExprClass,
    DependentScopeDeclRefExprClass,
    DesignatedInitExprClass,
    DesignatedInitUpdateExprClass,
    ExpressionTraitExprClass,
    ExtVectorElementExprClass,
    FixedPointLiteralClass,
    FloatingLiteralClass,
    ConstantExprClass,
    ExprWithCleanupsClass,
    FunctionParmPackExprClass,
    GNUNullExprClass,
    GenericSelectionExprClass,
    ImaginaryLiteralClass,
    ImplicitValueInitExprClass,
    InitListExprClass,
    IntegerLiteralClass,
    LambdaExprClass,
    MSPropertyRefExprClass,
    MSPropertySubscriptExprClass,
    MaterializeTemporaryExprClass,
    MatrixSubscriptExprClass,
    MemberExprClass,
    NoInitExprClass,
    OMPArraySectionExprClass,
    OMPArrayShapingExprClass,
    OMPIteratorExprClass,
    ObjCArrayLiteralClass,
    ObjCAvailabilityCheckExprClass,
    ObjCBoolLiteralExprClass,
    ObjCBoxedExprClass,
    ObjCDictionaryLiteralClass,
    ObjCEncodeExprClass,
    ObjCIndirectCopyRestoreExprClass,
    ObjCIsaExprClass,
    ObjCIvarRefExprClass,
    ObjCMessageExprClass,
    ObjCPropertyRefExprClass,
    ObjCProtocolExprClass,
    ObjCSelectorExprClass,
    ObjCStringLiteralClass,
    ObjCSubscriptRefExprClass,
    OffsetOfExprClass,
    OpaqueValueExprClass,
    UnresolvedLookupExprClass,
    UnresolvedMemberExprClass,
    PackExpansionExprClass,
    ParenExprClass,
    ParenListExprClass,
    PredefinedExprClass,
    PseudoObjectExprClass,
    RecoveryExprClass,
    RequiresExprClass,
    ShuffleVectorExprClass,
    SizeOfPackExprClass,
    SourceLocExprClass,
    StmtExprClass,
    StringLiteralClass,
    SubstNonTypeTemplateParmExprClass,
    SubstNonTypeTemplateParmPackExprClass,
    TypeTraitExprClass,
    TypoExprClass,
    UnaryExprOrTypeTraitExprClass,
    UnaryOperatorClass,
    VAArgExprClass,
    LabelStmtClass,
    WhileStmtClass,
};

pub const CK = extern enum {
    Dependent,
    BitCast,
    LValueBitCast,
    LValueToRValueBitCast,
    LValueToRValue,
    NoOp,
    BaseToDerived,
    DerivedToBase,
    UncheckedDerivedToBase,
    Dynamic,
    ToUnion,
    ArrayToPointerDecay,
    FunctionToPointerDecay,
    NullToPointer,
    NullToMemberPointer,
    BaseToDerivedMemberPointer,
    DerivedToBaseMemberPointer,
    MemberPointerToBoolean,
    ReinterpretMemberPointer,
    UserDefinedConversion,
    ConstructorConversion,
    IntegralToPointer,
    PointerToIntegral,
    PointerToBoolean,
    ToVoid,
    VectorSplat,
    IntegralCast,
    IntegralToBoolean,
    IntegralToFloating,
    FixedPointCast,
    FixedPointToIntegral,
    IntegralToFixedPoint,
    FixedPointToBoolean,
    FloatingToIntegral,
    FloatingToBoolean,
    BooleanToSignedIntegral,
    FloatingCast,
    CPointerToObjCPointerCast,
    BlockPointerToObjCPointerCast,
    AnyPointerToBlockPointerCast,
    ObjCObjectLValueCast,
    FloatingRealToComplex,
    FloatingComplexToReal,
    FloatingComplexToBoolean,
    FloatingComplexCast,
    FloatingComplexToIntegralComplex,
    IntegralRealToComplex,
    IntegralComplexToReal,
    IntegralComplexToBoolean,
    IntegralComplexCast,
    IntegralComplexToFloatingComplex,
    ARCProduceObject,
    ARCConsumeObject,
    ARCReclaimReturnedObject,
    ARCExtendBlockObject,
    AtomicToNonAtomic,
    NonAtomicToAtomic,
    CopyAndAutoreleaseBlockObject,
    BuiltinFnToFnPtr,
    ZeroToOCLOpaqueType,
    AddressSpaceConversion,
    IntToOCLSampler,
};

pub const DeclKind = extern enum {
    AccessSpec,
    Block,
    Captured,
    ClassScopeFunctionSpecialization,
    Empty,
    Export,
    ExternCContext,
    FileScopeAsm,
    Friend,
    FriendTemplate,
    Import,
    LifetimeExtendedTemporary,
    LinkageSpec,
    Label,
    Namespace,
    NamespaceAlias,
    ObjCCompatibleAlias,
    ObjCCategory,
    ObjCCategoryImpl,
    ObjCImplementation,
    ObjCInterface,
    ObjCProtocol,
    ObjCMethod,
    ObjCProperty,
    BuiltinTemplate,
    Concept,
    ClassTemplate,
    FunctionTemplate,
    TypeAliasTemplate,
    VarTemplate,
    TemplateTemplateParm,
    Enum,
    Record,
    CXXRecord,
    ClassTemplateSpecialization,
    ClassTemplatePartialSpecialization,
    TemplateTypeParm,
    ObjCTypeParam,
    TypeAlias,
    Typedef,
    UnresolvedUsingTypename,
    Using,
    UsingDirective,
    UsingPack,
    UsingShadow,
    ConstructorUsingShadow,
    Binding,
    Field,
    ObjCAtDefsField,
    ObjCIvar,
    Function,
    CXXDeductionGuide,
    CXXMethod,
    CXXConstructor,
    CXXConversion,
    CXXDestructor,
    MSProperty,
    NonTypeTemplateParm,
    Var,
    Decomposition,
    ImplicitParam,
    OMPCapturedExpr,
    ParmVar,
    VarTemplateSpecialization,
    VarTemplatePartialSpecialization,
    EnumConstant,
    IndirectField,
    MSGuid,
    OMPDeclareMapper,
    OMPDeclareReduction,
    UnresolvedUsingValue,
    OMPAllocate,
    OMPRequires,
    OMPThreadPrivate,
    ObjCPropertyImpl,
    PragmaComment,
    PragmaDetectMismatch,
    RequiresExprBody,
    StaticAssert,
    TranslationUnit,
};

pub const BuiltinTypeKind = extern enum {
    OCLImage1dRO,
    OCLImage1dArrayRO,
    OCLImage1dBufferRO,
    OCLImage2dRO,
    OCLImage2dArrayRO,
    OCLImage2dDepthRO,
    OCLImage2dArrayDepthRO,
    OCLImage2dMSAARO,
    OCLImage2dArrayMSAARO,
    OCLImage2dMSAADepthRO,
    OCLImage2dArrayMSAADepthRO,
    OCLImage3dRO,
    OCLImage1dWO,
    OCLImage1dArrayWO,
    OCLImage1dBufferWO,
    OCLImage2dWO,
    OCLImage2dArrayWO,
    OCLImage2dDepthWO,
    OCLImage2dArrayDepthWO,
    OCLImage2dMSAAWO,
    OCLImage2dArrayMSAAWO,
    OCLImage2dMSAADepthWO,
    OCLImage2dArrayMSAADepthWO,
    OCLImage3dWO,
    OCLImage1dRW,
    OCLImage1dArrayRW,
    OCLImage1dBufferRW,
    OCLImage2dRW,
    OCLImage2dArrayRW,
    OCLImage2dDepthRW,
    OCLImage2dArrayDepthRW,
    OCLImage2dMSAARW,
    OCLImage2dArrayMSAARW,
    OCLImage2dMSAADepthRW,
    OCLImage2dArrayMSAADepthRW,
    OCLImage3dRW,
    OCLIntelSubgroupAVCMcePayload,
    OCLIntelSubgroupAVCImePayload,
    OCLIntelSubgroupAVCRefPayload,
    OCLIntelSubgroupAVCSicPayload,
    OCLIntelSubgroupAVCMceResult,
    OCLIntelSubgroupAVCImeResult,
    OCLIntelSubgroupAVCRefResult,
    OCLIntelSubgroupAVCSicResult,
    OCLIntelSubgroupAVCImeResultSingleRefStreamout,
    OCLIntelSubgroupAVCImeResultDualRefStreamout,
    OCLIntelSubgroupAVCImeSingleRefStreamin,
    OCLIntelSubgroupAVCImeDualRefStreamin,
    SveInt8,
    SveInt16,
    SveInt32,
    SveInt64,
    SveUint8,
    SveUint16,
    SveUint32,
    SveUint64,
    SveFloat16,
    SveFloat32,
    SveFloat64,
    SveBFloat16,
    SveInt8x2,
    SveInt16x2,
    SveInt32x2,
    SveInt64x2,
    SveUint8x2,
    SveUint16x2,
    SveUint32x2,
    SveUint64x2,
    SveFloat16x2,
    SveFloat32x2,
    SveFloat64x2,
    SveBFloat16x2,
    SveInt8x3,
    SveInt16x3,
    SveInt32x3,
    SveInt64x3,
    SveUint8x3,
    SveUint16x3,
    SveUint32x3,
    SveUint64x3,
    SveFloat16x3,
    SveFloat32x3,
    SveFloat64x3,
    SveBFloat16x3,
    SveInt8x4,
    SveInt16x4,
    SveInt32x4,
    SveInt64x4,
    SveUint8x4,
    SveUint16x4,
    SveUint32x4,
    SveUint64x4,
    SveFloat16x4,
    SveFloat32x4,
    SveFloat64x4,
    SveBFloat16x4,
    SveBool,
    Void,
    Bool,
    Char_U,
    UChar,
    WChar_U,
    Char8,
    Char16,
    Char32,
    UShort,
    UInt,
    ULong,
    ULongLong,
    UInt128,
    Char_S,
    SChar,
    WChar_S,
    Short,
    Int,
    Long,
    LongLong,
    Int128,
    ShortAccum,
    Accum,
    LongAccum,
    UShortAccum,
    UAccum,
    ULongAccum,
    ShortFract,
    Fract,
    LongFract,
    UShortFract,
    UFract,
    ULongFract,
    SatShortAccum,
    SatAccum,
    SatLongAccum,
    SatUShortAccum,
    SatUAccum,
    SatULongAccum,
    SatShortFract,
    SatFract,
    SatLongFract,
    SatUShortFract,
    SatUFract,
    SatULongFract,
    Half,
    Float,
    Double,
    LongDouble,
    Float16,
    BFloat16,
    Float128,
    NullPtr,
    ObjCId,
    ObjCClass,
    ObjCSel,
    OCLSampler,
    OCLEvent,
    OCLClkEvent,
    OCLQueue,
    OCLReserveID,
    Dependent,
    Overload,
    BoundMember,
    PseudoObject,
    UnknownAny,
    BuiltinFn,
    ARCUnbridgedCast,
    IncompleteMatrixIdx,
    OMPArraySection,
    OMPArrayShaping,
    OMPIterator,
};

pub const CallingConv = extern enum {
    C,
    X86StdCall,
    X86FastCall,
    X86ThisCall,
    X86VectorCall,
    X86Pascal,
    Win64,
    X86_64SysV,
    X86RegCall,
    AAPCS,
    AAPCS_VFP,
    IntelOclBicc,
    SpirFunction,
    OpenCLKernel,
    Swift,
    PreserveMost,
    PreserveAll,
    AArch64VectorCall,
};

pub const StorageClass = extern enum {
    None,
    Extern,
    Static,
    PrivateExtern,
    Auto,
    Register,
};

<<<<<<< HEAD
pub const ZigClangAPFloat_roundingMode = extern enum(i8) {
    TowardZero = 0,
    NearestTiesToEven = 1,
    TowardPositive = 2,
    TowardNegative = 3,
    NearestTiesToAway = 4,
    Dynamic = 7,
    Invalid = -1,
=======
pub const APFloat_roundingMode = extern enum {
    NearestTiesToEven,
    TowardPositive,
    TowardNegative,
    TowardZero,
    NearestTiesToAway,
>>>>>>> b02341d6
};

pub const StringLiteral_StringKind = extern enum {
    Ascii,
    Wide,
    UTF8,
    UTF16,
    UTF32,
};

pub const CharacterLiteral_CharacterKind = extern enum {
    Ascii,
    Wide,
    UTF8,
    UTF16,
    UTF32,
};

pub const VarDecl_TLSKind = extern enum {
    None,
    Static,
    Dynamic,
};

pub const ElaboratedTypeKeyword = extern enum {
    Struct,
    Interface,
    Union,
    Class,
    Enum,
    Typename,
    None,
};

pub const PreprocessedEntity_EntityKind = extern enum {
    InvalidKind,
    MacroExpansionKind,
    MacroDefinitionKind,
    InclusionDirectiveKind,
};

pub const Expr_ConstExprUsage = extern enum {
    EvaluateForCodeGen,
    EvaluateForMangling,
};

pub const UnaryExprOrTypeTrait_Kind = extern enum {
    SizeOf,
    AlignOf,
    VecStep,
    OpenMPRequiredSimdAlign,
    PreferredAlignOf,
};

pub const Stage2ErrorMsg = extern struct {
    filename_ptr: ?[*]const u8,
    filename_len: usize,
    msg_ptr: [*]const u8,
    msg_len: usize,
    // valid until the ASTUnit is freed
    source: ?[*]const u8,
    // 0 based
    line: c_uint,
    // 0 based
    column: c_uint,
    // byte offset into source
    offset: c_uint,

    pub const delete = ZigClangErrorMsg_delete;
    extern fn ZigClangErrorMsg_delete(ptr: [*]Stage2ErrorMsg, len: usize) void;
};

pub const LoadFromCommandLine = ZigClangLoadFromCommandLine;
extern fn ZigClangLoadFromCommandLine(
    args_begin: [*]?[*]const u8,
    args_end: [*]?[*]const u8,
    errors_ptr: *[*]Stage2ErrorMsg,
    errors_len: *usize,
    resources_path: [*:0]const u8,
) ?*ASTUnit;<|MERGE_RESOLUTION|>--- conflicted
+++ resolved
@@ -1570,8 +1570,7 @@
     Register,
 };
 
-<<<<<<< HEAD
-pub const ZigClangAPFloat_roundingMode = extern enum(i8) {
+pub const APFloat_roundingMode = extern enum(i8) {
     TowardZero = 0,
     NearestTiesToEven = 1,
     TowardPositive = 2,
@@ -1579,14 +1578,6 @@
     NearestTiesToAway = 4,
     Dynamic = 7,
     Invalid = -1,
-=======
-pub const APFloat_roundingMode = extern enum {
-    NearestTiesToEven,
-    TowardPositive,
-    TowardNegative,
-    TowardZero,
-    NearestTiesToAway,
->>>>>>> b02341d6
 };
 
 pub const StringLiteral_StringKind = extern enum {
